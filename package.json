--- conflicted
+++ resolved
@@ -1,10 +1,6 @@
 {
   "name": "web3connect",
-<<<<<<< HEAD
-  "version": "1.0.0-beta.21",
-=======
-  "version": "1.0.0-beta.22",
->>>>>>> 89f1d184
+  "version": "1.0.0-beta.23",
   "description": "A single Web3 / Ethereum provider solution for all Wallets",
   "keywords": [
     "web3",
@@ -85,13 +81,6 @@
     "webpack": "4.19.1"
   },
   "dependencies": {
-<<<<<<< HEAD
-    "@portis/web3": "^2.0.0-beta.40",
-    "@toruslabs/torus-embed": "0.0.28",
-    "@walletconnect/web3-provider": "^1.0.0-beta.35",
-    "fortmatic": "^0.8.2",
-=======
->>>>>>> 89f1d184
     "prop-types": "^15.7.2",
     "react": "^16.8.6",
     "react-dom": "^16.8.6",
