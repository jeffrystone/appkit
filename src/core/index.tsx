--- conflicted
+++ resolved
@@ -166,16 +166,13 @@
       if (!this.shouldDisplayProvider("fortmatic")) {
         providers = providers.filter(provider => provider !== "fortmatic");
       }
-
-<<<<<<< HEAD
       const displayTorus =
         providerOptions && providerOptions.torus
       if (!displayTorus) {
         providers = providers.filter(provider => provider !== "torus");
-=======
+      }
       if (!this.shouldDisplayProvider("squarelink")) {
         providers = providers.filter(provider => provider !== "squarelink");
->>>>>>> 89f1d184
       }
     }
 
@@ -203,14 +200,12 @@
             onClick: () =>
               this.connectTo("fortmatic", connectors.ConnectToFortmatic)
           };
-<<<<<<< HEAD
         case "torus":
           return {
             name: "Torus via Google",
             onClick: () =>
               this.connectTo("torus", connectors.ConnectToTorus)
         };
-=======
         case "squarelink":
           return {
             name: "Squarelink",
@@ -218,7 +213,6 @@
               this.connectTo("squarelink", connectors.ConnectToSquarelink)
           };
 
->>>>>>> 89f1d184
         default:
           return {
             name: "",
