--- conflicted
+++ resolved
@@ -23,13 +23,11 @@
 // @ts-ignore
 import BinanceChainWalletLogo from "../logos/binancechainwallet.svg";
 // @ts-ignore
-<<<<<<< HEAD
 import CoinbaseWalletLogo from "../logos/coinbasewallet.svg";
-=======
+// @ts-ignore
 import WalletLinkLogo from "../logos/walletlink.svg";
 // @ts-ignore
 import SequenceLogo from "../logos/sequence.svg";
->>>>>>> 960074a7
 
 import { IProviderInfo } from "../../helpers";
 
@@ -166,7 +164,6 @@
   }
 };
 
-<<<<<<< HEAD
 export const COINBASEWALLET: IProviderInfo = {
   id: "coinbasewallet",
   name: "Coinbase",
@@ -176,12 +173,12 @@
   package: {
     required: [["appName", "infuraId", "rpc"]]
   }
-=======
+};
+
 export const SEQUENCE: IProviderInfo = {
   id: "sequence",
   name: "Sequence",
   logo: SequenceLogo,
   type: "web",
   check: "isSequenceWeb"
->>>>>>> 960074a7
 };