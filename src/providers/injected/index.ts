--- conflicted
+++ resolved
@@ -49,11 +49,9 @@
 // @ts-ignore
 import SequenceLogo from "../logos/sequence.svg";
 // @ts-ignore
-<<<<<<< HEAD
+import BraveLogo from "../logos/brave.svg";
+// @ts-ignore
 import RabbyLogo from "../logos/rabby.svg";
-=======
-import BraveLogo from "../logos/brave.svg";
->>>>>>> 5e4b8b20
 
 export const FALLBACK: IProviderInfo = {
   id: "injected",
@@ -247,20 +245,18 @@
   check: "isSequence"
 };
 
-<<<<<<< HEAD
-export const Rabby: IProviderInfo = {
+export const RABBY: IProviderInfo = {
   id: "injected",
   name: "Rabby",
   logo: RabbyLogo,
   type: "injected",
   check: "isRabby"
-}
-=======
+};
+
 export const BRAVE: IProviderInfo = {
   id: "injected",
   name: "Brave",
   logo: BraveLogo,
   type: "injected",
   check: 'isBraveWallet'
-};
->>>>>>> 5e4b8b20
+};