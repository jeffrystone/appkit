import { IProviderInfo } from "../../helpers";

// @ts-ignore
import Web3DefaultLogo from "../logos/web3-default.svg";
// @ts-ignore
import MetaMaskLogo from "../logos/metamask.svg";
// @ts-ignore
import SafeLogo from "../logos/safe.svg";
// @ts-ignore
import NiftyWalletLogo from "../logos/niftyWallet.png";
// @ts-ignore
import TrustLogo from "../logos/trust.svg";
// @ts-ignore
import DapperLogo from "../logos/dapper.png";
// @ts-ignore
import CoinbaseLogo from "../logos/coinbase.svg";
// @ts-ignore
import CipherLogo from "../logos/cipher.svg";
// @ts-ignore
import imTokenLogo from "../logos/imtoken.svg";
// @ts-ignore
import StatusLogo from "../logos/status.svg";
// @ts-ignore
import TokenaryLogo from "../logos/tokenary.png";
// @ts-ignore
import OperaLogo from "../logos/opera.svg";
// @ts-ignore
import FrameLogo from "../logos/frame.svg";
// @ts-ignore
import LiqualityLogo from "../logos/liquality.png";
// @ts-ignore
<<<<<<< HEAD
import BitpieLogo from "../logos/bitpie.svg";
=======
import XDEFILogo from "../logos/xdefi.svg";
>>>>>>> 31d0eab5

export const FALLBACK: IProviderInfo = {
  id: "injected",
  name: "Web3",
  logo: Web3DefaultLogo,
  type: "injected",
  check: "isWeb3"
};

export const METAMASK: IProviderInfo = {
  id: "injected",
  name: "MetaMask",
  logo: MetaMaskLogo,
  type: "injected",
  check: "isMetaMask"
};

export const XDEFI: IProviderInfo = {
  id: "injected",
  name: "XDEFI",
  logo: XDEFILogo,
  type: "injected",
  check: "__XDEFI"
};

export const SAFE: IProviderInfo = {
  id: "injected",
  name: "Safe",
  logo: SafeLogo,
  type: "injected",
  check: "isSafe"
};

export const NIFTY: IProviderInfo = {
  id: "injected",
  name: "Nifty",
  logo: NiftyWalletLogo,
  type: "injected",
  check: "isNiftyWallet"
};

export const DAPPER: IProviderInfo = {
  id: "injected",
  name: "Dapper",
  logo: DapperLogo,
  type: "injected",
  check: "isDapper"
};

export const OPERA: IProviderInfo = {
  id: "injected",
  name: "Opera",
  logo: OperaLogo,
  type: "injected",
  check: "isOpera"
};

export const TRUST: IProviderInfo = {
  id: "injected",
  name: "Trust",
  logo: TrustLogo,
  type: "injected",
  check: "isTrust"
};

export const COINBASE: IProviderInfo = {
  id: "injected",
  name: "Coinbase",
  logo: CoinbaseLogo,
  type: "injected",
  check: "isToshi"
};

export const CIPHER: IProviderInfo = {
  id: "injected",
  name: "Cipher",
  logo: CipherLogo,
  type: "injected",
  check: "isCipher"
};

export const IMTOKEN: IProviderInfo = {
  id: "injected",
  name: "imToken",
  logo: imTokenLogo,
  type: "injected",
  check: "isImToken"
};

export const STATUS: IProviderInfo = {
  id: "injected",
  name: "Status",
  logo: StatusLogo,
  type: "injected",
  check: "isStatus"
};

export const TOKENARY: IProviderInfo = {
  id: "injected",
  name: "Tokenary",
  logo: TokenaryLogo,
  type: "injected",
  check: "isTokenary"
};

export const FRAMEINJECTED: IProviderInfo = {
  id: "injected",
  name: "Frame",
  logo: FrameLogo,
  type: "injected",
  check: "isFrame"
};

export const LIQUALITY: IProviderInfo = {
  id: "injected",
  name: "Liquality",
  logo: LiqualityLogo,
  type: "injected",
  check: "isLiquality"
};

export const BITPIE: IProviderInfo = {
  id: "injected",
  name: "Bitpie",
  logo: BitpieLogo,
  type: "injected",
  check: "isBitpie"
};<|MERGE_RESOLUTION|>--- conflicted
+++ resolved
@@ -29,11 +29,9 @@
 // @ts-ignore
 import LiqualityLogo from "../logos/liquality.png";
 // @ts-ignore
-<<<<<<< HEAD
 import BitpieLogo from "../logos/bitpie.svg";
-=======
+// @ts-ignore
 import XDEFILogo from "../logos/xdefi.svg";
->>>>>>> 31d0eab5
 
 export const FALLBACK: IProviderInfo = {
   id: "injected",
@@ -49,14 +47,6 @@
   logo: MetaMaskLogo,
   type: "injected",
   check: "isMetaMask"
-};
-
-export const XDEFI: IProviderInfo = {
-  id: "injected",
-  name: "XDEFI",
-  logo: XDEFILogo,
-  type: "injected",
-  check: "__XDEFI"
 };
 
 export const SAFE: IProviderInfo = {
@@ -155,6 +145,14 @@
   check: "isLiquality"
 };
 
+export const XDEFI: IProviderInfo = {
+  id: "injected",
+  name: "XDEFI",
+  logo: XDEFILogo,
+  type: "injected",
+  check: "__XDEFI"
+};
+
 export const BITPIE: IProviderInfo = {
   id: "injected",
   name: "Bitpie",
