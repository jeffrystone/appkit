import { IProviderInfo } from "../helpers/types";
// @ts-ignore
import Web3DefaultLogo from "../assets/web3-default.svg";
// @ts-ignore
import WalletConnectLogo from "../assets/walletconnect-circle.svg";
// @ts-ignore
import MetaMaskLogo from "../assets/metamask.svg";
// @ts-ignore
import SafeLogo from "../assets/safe.svg";
// @ts-ignore
import NiftyWalletLogo from "../assets/niftyWallet.png";
// @ts-ignore
import PortisLogo from "../assets/portis.svg";
// @ts-ignore
import SquarelinkLogo from "../assets/squarelink.svg";
// @ts-ignore
import FortmaticLogo from "../assets/fortmatic.svg";
// @ts-ignore
import ArkaneLogo from "../assets/arkane.svg";
// @ts-ignore
import TrustLogo from "../assets/trust.svg";
// @ts-ignore
import DapperLogo from "../assets/dapper.png";
// @ts-ignore
import CoinbaseLogo from "../assets/coinbase.svg";
// @ts-ignore
import CipherLogo from "../assets/cipher.svg";
// @ts-ignore
import imTokenLogo from "../assets/imtoken.svg";
// @ts-ignore
import StatusLogo from "../assets/status.svg";
// @ts-ignore
import TokenaryLogo from "../assets/tokenary.png";
// @ts-ignore
import OperaLogo from "../assets/opera.svg";
// @ts-ignore
import TorusLogo from "../assets/torus.png";

export const providerPackages = {
  walletconnect: {
    name: "@walletconnect/web3-provider",
    option: "walletconnect",
    required: ["infuraId"]
  },
  portis: {
    name: "@portis/web3",
    option: "portis",
    required: ["id"]
  },
  fortmatic: {
    name: "fortmatic",
    option: "fortmatic",
    required: ["key"]
  },
  squarelink: {
    name: "squarelink",
    option: "squarelink",
    required: ["id"]
  },
<<<<<<< HEAD
  portis: {
    name: "@portis/web3",
    option: "portis",
    required: ["id"]
  },
  walletconnect: {
    name: "@walletconnect/web3-provider",
    option: "walletconnect",
    required: ["infuraId"]
  },
  arkane: {
    name: "@arkane-network/web3-arkane-provider",
    option: "arkane",
    required: ["clientId"]
=======
  torus: {
    name: "@toruslabs/torus-embed",
    option: "torus",
    required: []
>>>>>>> a0842f7b
  }
};

export const fallbackProvider: IProviderInfo = {
  name: "Web3",
  logo: Web3DefaultLogo,
  type: "injected",
  check: "isWeb3",
  styled: {
    noShadow: false
  }
};

const providers: IProviderInfo[] = [
  fallbackProvider,
  {
    name: "WalletConnect",
    logo: WalletConnectLogo,
    type: "qrcode",
    check: "isWalletConnect",
    styled: {
      noShadow: false
    }
  },
  {
    name: "MetaMask",
    logo: MetaMaskLogo,
    type: "injected",
    check: "isMetaMask",
    styled: {
      noShadow: true
    }
  },
  {
    name: "Safe",
    logo: SafeLogo,
    type: "injected",
    check: "isSafe",
    styled: {
      noShadow: true
    }
  },
  {
    name: "Nifty",
    logo: NiftyWalletLogo,
    type: "injected",
    check: "isNiftyWallet",
    styled: {
      noShadow: true
    }
  },
  {
    name: "Squarelink",
    logo: SquarelinkLogo,
    type: "web",
    check: "isSquarelink",
    styled: {
      noShadow: true
    }
  },
  {
    name: "Portis",
    logo: PortisLogo,
    type: "web",
    check: "isPortis",
    styled: {
      noShadow: true
    }
  },
  {
    name: "Fortmatic",
    logo: FortmaticLogo,
    type: "web",
    check: "isFortmatic",
    styled: {
      noShadow: true
    }
  },
  {
    name: "Arkane",
    logo: ArkaneLogo,
    type: "web",
    check: "isArkane",
    styled: {
      noShadow: true
    }
  },
  {
    name: "Dapper",
    logo: DapperLogo,
    type: "injected",
    check: "isDapper",
    styled: {
      noShadow: true
    }
  },
  {
    name: "Opera",
    logo: OperaLogo,
    type: "injected",
    check: "isOpera",
    styled: {
      noShadow: false
    }
  },
  {
    name: "Trust",
    logo: TrustLogo,
    type: "injected",
    check: "isTrust",
    styled: {
      noShadow: false
    }
  },
  {
    name: "Coinbase",
    logo: CoinbaseLogo,
    type: "injected",
    check: "isToshi",
    styled: {
      noShadow: false
    }
  },
  {
    name: "Cipher",
    logo: CipherLogo,
    type: "injected",
    check: "isCipher",
    styled: {
      noShadow: false
    }
  },
  {
    name: "imToken",
    logo: imTokenLogo,
    type: "injected",
    check: "isImToken",
    styled: {
      noShadow: false
    }
  },
  {
    name: "Status",
    logo: StatusLogo,
    type: "injected",
    check: "isStatus",
    styled: {
      noShadow: false
    }
  },
  {
    name: "Tokenary",
    logo: TokenaryLogo,
    type: "injected",
    check: "isTokenary",
    styled: {
      noShadow: false
    }
  },
  {
    name: "Google",
    logo: TorusLogo,
    type: "web",
    check: "isTorus",
    styled: {
      noShadow: true
    }
  }
];

export default providers;<|MERGE_RESOLUTION|>--- conflicted
+++ resolved
@@ -57,27 +57,15 @@
     option: "squarelink",
     required: ["id"]
   },
-<<<<<<< HEAD
-  portis: {
-    name: "@portis/web3",
-    option: "portis",
-    required: ["id"]
-  },
-  walletconnect: {
-    name: "@walletconnect/web3-provider",
-    option: "walletconnect",
-    required: ["infuraId"]
+  torus: {
+    name: "@toruslabs/torus-embed",
+    option: "torus",
+    required: []
   },
   arkane: {
     name: "@arkane-network/web3-arkane-provider",
     option: "arkane",
     required: ["clientId"]
-=======
-  torus: {
-    name: "@toruslabs/torus-embed",
-    option: "torus",
-    required: []
->>>>>>> a0842f7b
   }
 };
 
