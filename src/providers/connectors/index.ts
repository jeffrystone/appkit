--- conflicted
+++ resolved
@@ -10,11 +10,8 @@
 import dcentwallet from "./dcentwallet";
 import bitski from "./bitski";
 import frame from "./frame";
-<<<<<<< HEAD
 import binancechainwallet from "./binancechainwallet";
-=======
 import walletLink from "./walletLink";
->>>>>>> 4d2f2db0
 
 export {
   injected,
@@ -29,9 +26,6 @@
   dcentwallet,
   bitski,
   frame,
-<<<<<<< HEAD
-  binancechainwallet
-=======
+  binancechainwallet,
   walletLink
->>>>>>> 4d2f2db0
 };