# Web3connect

A single Web3 / Ethereum provider solution for all Wallets

## Introduction

Web3Connect is an easy-to-use library to help developers add support for multiple providers in their apps with a simple customizable configuration.

<<<<<<< HEAD
By defaut Web3Connect Library supports injected providers like (**Metamask**, **Dapper**, **Gnosis Safe**, Web3 Browsers, etc) and **WalletConnect**, You can also easily configure the library to support **Fortmatic** and **Portis**.
=======
By default Web3Connect Library supports injected providers like (**Metamask**, **Dapper**, Web3 Browsers, etc) and **WalletConnect**, You can also easily configure the library to support **Fortmatic** and **Portis**.
>>>>>>> 1877a0fc

## Preview

You can test the library on: https://web3connect.com/

![preview](./images/preview.gif)

## Usage

Install Web3Connect NPM package

```bash
npm install --save web3connect

# OR

yarn add web3connect
```

Then you can integrate it three different ways:

- [React Button](#React-Button)
- [Core Module](#Core-Module)
- [Individual Connectors](#Individual-Connectors)

### React Button

Add Web3Connect Button to your React App as follows

```js
import Web3Connect from "web3connect";

<Web3Connect.Button
  providerOptions={{
    portis: {
      id: "PORTIS_ID", // required
      network: "mainnet" // optional
    },
    fortmatic: {
      key: "FORTMATIC_KEY", // required
      network: "mainnet" // optional
    }
  }}
  onConnect={(provider: any) => {
    const web3 = new Web3(provider); // add provider to web3
  }}
  onClose={() => {
    console.log("Web3Connect Modal Closed"); // modal has closed
  }}
/>;
```

### Core Module

Add Web3Connect Core to your Dapp as follows

```js
import Web3Connect from "web3connect";

const web3Connect = new Web3Connect.Core({
  providerOptions: {
    portis: {
      id: "PORTIS_ID", // required
      network: "mainnet" // optional
    },
    fortmatic: {
      key: "FORTMATIC_KEY", // required
      network: "mainnet" // optional
    }
  }
});

// subscibe to connect
web3Connect.on("connect", (provider: any) => {
  const web3 = new Web3(provider); // add provider to web3
});

// subscibe to close
web3Connect.on("close", () => {
  console.log("Web3Connect Modal Closed"); // modal has closed
});

web3Connect.toggleModal(); // open modal on button click
```

### Individual Connectors

Add individual connectors for each provider to your own UI (no modal provided)

```js
import Web3Connect from "web3connect";

// For inject providers in dapp browsers
const provider = await Web3Connect.ConnectToInjected();

// For WalletConnect
const provider = await Web3Connect.ConnectToWalletConnect({
  bridge: "https://bridge.walletconnect.org" // optional
});

// For Portis
const provider = await Web3Connect.ConnectToPortis({
  id: "PORTIS_ID", // required
  network: "mainnet" // optional
});

// For Fortmatic
const provider = await Web3Connect.ConnectToFortmatic({
  key: "FORTMATIC_KEY", // required
  network: "mainnet" // optional
});
```

## Utils

```typescript
function checkInjectedProviders(): IInjectedProvidersMap;
function getInjectedProviderName(): string | null;
function getProviderInfoByName(name: string | null): IProviderInfo;
function getProviderInfo(provider: any): IProviderInfo;
function isMobile(): boolean;
function formatProviderDescription(providerInfo: IProviderInfo);
```

## Types

```typescript
interface IProviderInfo {
  name: string;
  type: string;
  logo: string;
  check: string;
  styled: {
    [prop: string]: any;
  };
}

interface IProviderOptions {
  [providerName: string]: any;
}

interface IEventCallback {
  event: string;
  callback: (result: any) => void;
}

interface IInjectedProvidersMap {
  injectedAvailable: boolean;
  [isProviderName: string]: boolean;
}
```

## Options

- providerOptions (optional): An object mapping arbitrary string that adds the required configuration to multiple web3 providers.

  - WalletConnect:

    - bridge: bridge url (optional)

  - Portis:

    - id: the app id registered (required)
    - network: choose initial network name (optional)

  - Fortmatic:

    - key: the secret key (required)
    - network: choose initial network name (optional)

You can disable the injected provider or WalletConnect by adding the following keys:

- disableInjectedProvider: true (optional)
- disableWalletConnect: true (optional)

## Collaboration

### Code contributions are welcome ❤️❤️❤️!

If you wish to support a new provider submit a issue to the repo or fork this repo and create a pull request.

You can join to our discord to further discuss https://discordapp.com/invite/YGnSX9y<|MERGE_RESOLUTION|>--- conflicted
+++ resolved
@@ -6,11 +6,7 @@
 
 Web3Connect is an easy-to-use library to help developers add support for multiple providers in their apps with a simple customizable configuration.
 
-<<<<<<< HEAD
-By defaut Web3Connect Library supports injected providers like (**Metamask**, **Dapper**, **Gnosis Safe**, Web3 Browsers, etc) and **WalletConnect**, You can also easily configure the library to support **Fortmatic** and **Portis**.
-=======
-By default Web3Connect Library supports injected providers like (**Metamask**, **Dapper**, Web3 Browsers, etc) and **WalletConnect**, You can also easily configure the library to support **Fortmatic** and **Portis**.
->>>>>>> 1877a0fc
+By default Web3Connect Library supports injected providers like (**Metamask**, **Dapper**, **Gnosis Safe**, Web3 Browsers, etc) and **WalletConnect**, You can also easily configure the library to support **Fortmatic** and **Portis**.
 
 ## Preview
 
