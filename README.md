# Web3Modal

A single Web3 / Ethereum provider solution for all Wallets

## Introduction

Web3Modal is an easy-to-use library to help developers add support for multiple providers in their apps with a simple customizable configuration.

By default Web3Modal Library supports injected providers like (**Metamask**, **Dapper**, **Gnosis Safe**, Web3 Browsers, etc) and **WalletConnect**, You can also easily configure the library to support **Portis**, **Fortmatic**, **Squarelink**, **Torus**, **Authereum**, **D'CENT Wallet** and **Arkane**.

## Preview

You can test the library on: https://web3modal.com/

![preview](./images/preview.gif)

## Projects using `web3modal`

_Open a PR to add your project to the list!_

- [DAO Stack](https://alchemy.daostack.io/)
- [Gnosis Safe](https://gnosis-safe.io/)
- [3Box Hub](https://3box.io/hub/)
- [KnownOrigin](https://knownorigin.io/)
- [Clovers Network](https://clovers.network/)
- [Affogato](https://affogato.co/)
- [Linkdrop](https://dashboard.linkdrop.io/)
- [Dapparatus](https://github.com/austintgriffith/dapparatus/)
- [Totle Swap](https://swap.totle.com/)

## Related Efforts

- [web3-react](https://github.com/NoahZinsmeister/web3-react/)

## Usage

1. Install Web3Modal NPM package

```bash
npm install --save web3modal

# OR

yarn add web3modal
```

2. Install Provider packages

```js
/* See Provider Options Section */
```

3. Then you can add Web3Modal to your Dapp as follows

```js
import Web3 from "web3";
import Web3Modal from "web3modal";

const providerOptions = {
  /* See Provider Options Section */
};

const web3Modal = new Web3Modal({
  network: "mainnet", // optional
  cacheProvider: true, // optional
  providerOptions // required
});

const provider = await web3Modal.connect();

const web3 = new Web3(provider);
```

## Using in vanilla JavaScript

You can use the modal from the old fashioned web page JavaScript as well.

[First get a Web3modal bundled JavaScript from Releases](https://github.com/Web3Modal/web3modal/releases).

After including the bundle in your HTML, you can use it on your web page:

```js
//  You have to refer to default since it was bundled for ESModules
// but after that the documentation will be the same

const Web3Modal = window.Web3Modal.default;
const providerOptions = {
  /* See Provider Options Section */
};

const web3Modal = new Web3Modal({
  network: "mainnet", // optional
  cacheProvider: true, // optional
  providerOptions // required
});

const provider = await web3Modal.connect();
```

[See the full vanilla JavaScript example application](https://github.com/Web3Modal/web3modal-vanilla-js-example).

## Provider Options

These are all the providers available with Web3Modal and how to configure their provider options

### WalletConnect

1. Install Provider Package

```bash
npm install --save @walletconnect/web3-provider

# OR

yarn add @walletconnect/web3-provider
```

2. Set Provider Options

```typescript
import WalletConnectProvider from "@walletconnect/web3-provider";

const providerOptions = {
  walletconnect: {
    package: WalletConnectProvider, // required
    options: {
      infuraId: "INFURA_ID" // required
    }
  }
};
```

**Note:** A WalletConnect instance is available on the provider as `provider.wc`

### Portis

1. Install Provider Package

```bash
npm install --save @portis/web3

# OR

yarn add @portis/web3
```

2. Set Provider Options

```typescript
import Portis from "@portis/web3";

const providerOptions = {
  portis: {
    package: Portis, // required
    options: {
      id: "PORTIS_ID" // required
    }
  }
};
```

**Note:** A Portis instance is available on the provider as `provider._portis`

### Fortmatic

1. Install Provider Package

```bash
npm install --save fortmatic

# OR

yarn add fortmatic
```

2. Set Provider Options

```typescript
import Fortmatic from "fortmatic";

const providerOptions = {
  fortmatic: {
    package: Fortmatic, // required
    options: {
      key: "FORTMATIC_KEY" // required
    }
  }
};
```

**Note:** A Fortmatic instance is available on the provider as `provider.fm`

### Squarelink

1. Install Provider Package

```bash
npm install --save squarelink

# OR

yarn add squarelink
```

2. Set Provider Options

```typescript
import Squarelink from "squarelink";

const providerOptions = {
  squarelink: {
    package: Squarelink, // required
    options: {
      id: "SQUARELINK_ID" // required
    }
  }
};
```

**Note:** A Squarelink instance is available on the provider as `provider.sqlk`

### Torus

For more info please refer to Torus [documentation](https://docs.tor.us)

1. Install Provider Package

```bash
npm install --save @toruslabs/torus-embed

# OR

yarn add @toruslabs/torus-embed
```

2. Set Provider Options

```typescript
import Torus from "@toruslabs/torus-embed";

const providerOptions = {
  torus: {
    package: Torus, // required
    options: {
      networkParams: {
        host: "https://localhost:8545", // optional
        chainId: 1337, // optional
        networkId: 1337 // optional
      },
      config: {
        buildEnv: "development" // optional
      }
    }
  }
};
```

**Note:** A Torus instance is available on the provider as `provider.torus`

### Arkane

1. Install Provider Package

```bash
npm install --save @arkane-network/web3-arkane-provide

# OR

yarn add @arkane-network/web3-arkane-provide
```

2. Set Provider Options

```typescript
import Arkane from "@arkane-network/web3-arkane-provider";

const providerOptions = {
  arkane: {
    package: Arkane, // required
    options: {
      clientId: "ARKANE_CLIENT_ID" // required
    }
  }
};
```

### Authereum

1. Install Provider Package

```bash
npm install --save authereum

# OR

yarn add authereum
```

2. Set Provider Options

```typescript
import Authereum from "authereum";

const providerOptions = {
  authereum: {
    package: Authereum // required
  }
};
```

**Note:** An Authereum instance is available on the provider as `provider.authereum`

### BurnerConnect

1. Install Provider Package

```bash
npm install --save @burner-wallet/burner-connect-provider

# OR

yarn add @burner-wallet/burner-connect-provider
```

2. Set Provider Options

```typescript
import BurnerConnectProvider from "@burner-wallet/burner-connect-provider";

const providerOptions = {
  burnerconnect: {
    package: BurnerConnectProvider, // required
    options: {
      defaultNetwork: "100"
    }
  }
};
```

<<<<<<< HEAD
### D'CENT Wallet
=======
### MEW connect protocol (MEW wallet)
>>>>>>> aa91be36

1. Install Provider Package

```bash
<<<<<<< HEAD
npm install --save dcent-provider
# OR
yarn add dcent-provider
=======
npm install --save @myetherwallet/mewconnect-web-client

# OR

yarn add @myetherwallet/mewconnect-web-client
>>>>>>> aa91be36
```

2. Set Provider Options

```typescript
<<<<<<< HEAD
import DcentProvider from "dcent-provider";
const providerOptions = {
  dcentwallet: {
    package: DcentProvider, // required
    options: {
      rpcUrl: "INSERT_RPC_URL", // required
    }
  }
};
```

=======
import MewConnect from "@myetherwallet/mewconnect-web-client";

const providerOptions = {
  mewconnect: {
    package: MewConnect, // required
    options: {
      infuraId: "INFURA_ID" // required
    }
  }
};
```


>>>>>>> aa91be36
## API

```typescript
class Web3Modal {
  cachedProvider: string;
  connect(): Promise<any>;
  connectTo(id: string): Promise<any>;
  toggleModal(): Promise<void>;
  on(event: string, callback: SimpleFunction): SimpleFunction;
  off(event: string, callback?: SimpleFunction): void;
  clearCachedProvider(): void;
  setCachedProvider(): void;
  updateTheme(theme: string | ThemeColors): Promise<void>;
}
```

## Utis

```typescript
function getInjectedProvider(): IProviderInfo | null;
function getInjectedProviderName(): string | null;

function getProviderInfo(provider: any): IProviderInfo;
function getProviderInfoByName(name: string | null): IProviderInfo;
function getProviderInfoById(id: string | null): IProviderInfo;
function getProviderInfoByCheck(check: string | null): IProviderInfo;
```

## Types

```typescript
interface IProviderInfo {
  id: string;
  type: string;
  check: string;
  name: string;
  logo: string;
  description?: string;
  package?: {
    required?: string[];
  };
}

type ThemeColors = {
  background: string;
  main: string;
  secondary: string;
  border: string;
  hover: string;
};

type SimpleFunction = (input?: any) => void;
```

## Custom Themes

The theme enabled by default is `light` but dark theme is also available by setting the option `theme` to `dark`, as follows:

```typescript
const web3Modal = new Web3Modal({
  ...otherOptions,
  theme: "dark"
});
```

Completely custom themes are also available by passing an object instead with the following parameters with valid css colors values:

```typescript
const web3Modal = new Web3Modal({
  ...otherOptions,
  theme: {
    background: "rgb(39, 49, 56)",
    main: "rgb(199, 199, 199)",
    secondary: "rgb(136, 136, 136)",
    border: "rgba(195, 195, 195, 0.14)",
    hover: "rgb(16, 26, 32)"
  }
});
```

Addtionally you can also update the modal theme after instantiated by calling the following method:

```typescript
await web3Modal.updateTheme("dark");

// OR

await web3Modal.updateTheme({
  background: "rgb(39, 49, 56)",
  main: "rgb(199, 199, 199)",
  secondary: "rgb(136, 136, 136)",
  border: "rgba(195, 195, 195, 0.14)",
  hover: "rgb(16, 26, 32)"
});
```

## Custom Display

It's possible to customize the display of each provider to change the name, description and logo. These options are available as part of the provider options as following

```typescript
const providerOptions = {
  // Example with injected providers
  injected: {
    display: {
      logo: "data:image/gif;base64,INSERT_BASE64_STRING",
      name: "Injected",
      description: "Connect with the provider in your Browser"
    },
    package: null
  },
  // Example with WalletConnect provider
  walletconnect: {
    display: {
      logo: "data:image/gif;base64,INSERT_BASE64_STRING",
      name: "Mobile",
      description: "Scan qrcode with your mobile wallet"
    },
    package: WalletConnectProvider,
    options: {
      infuraId: "INFURA_ID" // required
    }
  }
};
```

You can change only one of the display options, you are not required to fill all 3 options, example:

```typescript
const providerOptions = {
  walletconnect: {
    display: {
      name: "Mobile"
    },
    package: WalletConnectProvider,
    options: {
      infuraId: "INFURA_ID" // required
    }
  }
};
```

## Custom Provider

If you would like to include a provider that isn't supported yet on Web3Modal, we would recommend you submit a PR following the simple five steps in our ["Adding Providers" instructions](docs/ADDING_PROVIDERS.md)

If still need to add a custom provider to your Web3Modal integration, you can add it to the provider options with a key prefixed with `custom-` and you will need to include the display options and connector handler as follows

```typescript
import ExampleProvider from "example-provider";

const providerOptions = {
  "custom-example": {
    display: {
      logo: "data:image/gif;base64,INSERT_BASE64_STRING",
      name: "Example Provider",
      description: "Connect to your example provider account"
    }
    package: ExampleProvider,
    options: {
      apiKey: "EXAMPLE_PROVIDER_API_KEY"
    },
    connector: async (ProviderPackage, options) => {
        const provider = new ProviderPackage(options);

        await provider.enable()

        return provider;
    }
  }
}
```

## Connect to specific provider

In case you want to connect a specific provider, you can use the method `connectTo` and use the specific id. Example:

```js
import Web3 from "web3";
import Web3Modal from "web3modal";

const providerOptions = {
  /* See Provider Options Section */
};

const web3Modal = new Web3Modal({
  network: "mainnet", // optional
  cacheProvider: true, // optional
  providerOptions // required
});

const provider = await web3Modal.connectTo("walletconnect");

const web = new Web3(provider);
```

## Optional Flags

### Disable Injected Provider

By default is set to `false` and Web3Modal always displays InjectedProvider as an option to the user if available. However you can disable it as an optional flag if you desire:

```javascript
const web3Modal = new Web3Modal({ disableInjectedProvider: true });
```

### Cache Provider

By default is set to `false` and Web3Modal will always require the user to choose a provider option before triggering the onConnect event. However you can enable caching the last chosen provider. Example:

```javascript
const web3Modal = new Web3Modal({ cacheProvider: true });
```

If you wish to reset the cached provider you can call the following method:

```typescript
web3Modal.clearCachedProvider();
```

If you wish to connect to the cachedProvider you can simply do the following:

```typescript
if (web3Modal.cachedProvider) {
  await web3Modal.connect();
}
```

## Adding a new provider

Do you want to add your provider to Web3Modal? All logic for supported providers lives inside the `src/providers` directory. To add a new follow the following steps [here](docs/ADDING_PROVIDERS.md)

## Migrating from Web3Connect

If you were using Web3Connect before you can check the migration instructions for how to use Web3Modal and handle breaking changes [here](docs/MIGRATION_INSTRUCTIONS.md)

## Contributions

**Code contributions are welcome ❤️❤️❤️!**

If you wish to support a new provider submit a issue to the repo or fork this repo and create a pull request.

You can join to our discord to further discuss https://discordapp.com/invite/YGnSX9y

## License

MIT<|MERGE_RESOLUTION|>--- conflicted
+++ resolved
@@ -337,32 +337,47 @@
 };
 ```
 
-<<<<<<< HEAD
+### MEW connect protocol (MEW wallet)
+
+1. Install Provider Package
+
+```bash
+npm install --save @myetherwallet/mewconnect-web-client
+
+# OR
+
+yarn add @myetherwallet/mewconnect-web-client
+```
+
+2. Set Provider Options
+
+```typescript
+import MewConnect from "@myetherwallet/mewconnect-web-client";
+
+const providerOptions = {
+  mewconnect: {
+    package: MewConnect, // required
+    options: {
+      infuraId: "INFURA_ID" // required
+    }
+  }
+};
+```
+
 ### D'CENT Wallet
-=======
-### MEW connect protocol (MEW wallet)
->>>>>>> aa91be36
-
-1. Install Provider Package
-
-```bash
-<<<<<<< HEAD
+
+
+1. Install Provider Package
+
+```bash
 npm install --save dcent-provider
 # OR
 yarn add dcent-provider
-=======
-npm install --save @myetherwallet/mewconnect-web-client
-
-# OR
-
-yarn add @myetherwallet/mewconnect-web-client
->>>>>>> aa91be36
-```
-
-2. Set Provider Options
-
-```typescript
-<<<<<<< HEAD
+```
+
+2. Set Provider Options
+
+```typescript
 import DcentProvider from "dcent-provider";
 const providerOptions = {
   dcentwallet: {
@@ -374,21 +389,6 @@
 };
 ```
 
-=======
-import MewConnect from "@myetherwallet/mewconnect-web-client";
-
-const providerOptions = {
-  mewconnect: {
-    package: MewConnect, // required
-    options: {
-      infuraId: "INFURA_ID" // required
-    }
-  }
-};
-```
-
-
->>>>>>> aa91be36
 ## API
 
 ```typescript
